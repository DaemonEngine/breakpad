// Copyright (c) 2006, Google Inc.
// All rights reserved.
//
// Redistribution and use in source and binary forms, with or without
// modification, are permitted provided that the following conditions are
// met:
//
//     * Redistributions of source code must retain the above copyright
// notice, this list of conditions and the following disclaimer.
//     * Redistributions in binary form must reproduce the above
// copyright notice, this list of conditions and the following disclaimer
// in the documentation and/or other materials provided with the
// distribution.
//     * Neither the name of Google Inc. nor the names of its
// contributors may be used to endorse or promote products derived from
// this software without specific prior written permission.
//
// THIS SOFTWARE IS PROVIDED BY THE COPYRIGHT HOLDERS AND CONTRIBUTORS
// "AS IS" AND ANY EXPRESS OR IMPLIED WARRANTIES, INCLUDING, BUT NOT
// LIMITED TO, THE IMPLIED WARRANTIES OF MERCHANTABILITY AND FITNESS FOR
// A PARTICULAR PURPOSE ARE DISCLAIMED. IN NO EVENT SHALL THE COPYRIGHT
// OWNER OR CONTRIBUTORS BE LIABLE FOR ANY DIRECT, INDIRECT, INCIDENTAL,
// SPECIAL, EXEMPLARY, OR CONSEQUENTIAL DAMAGES (INCLUDING, BUT NOT
// LIMITED TO, PROCUREMENT OF SUBSTITUTE GOODS OR SERVICES; LOSS OF USE,
// DATA, OR PROFITS; OR BUSINESS INTERRUPTION) HOWEVER CAUSED AND ON ANY
// THEORY OF LIABILITY, WHETHER IN CONTRACT, STRICT LIABILITY, OR TORT
// (INCLUDING NEGLIGENCE OR OTHERWISE) ARISING IN ANY WAY OUT OF THE USE
// OF THIS SOFTWARE, EVEN IF ADVISED OF THE POSSIBILITY OF SUCH DAMAGE.

#include <assert.h>

// Disable exception handler warnings.
#pragma warning(disable:4530)

#include <fstream>
#include <vector>

#include "common/windows/string_utils-inl.h"

#include "common/windows/http_upload.h"

namespace {
  using std::string;
  using std::wstring;
  using std::map;
  using std::vector;
  using std::ifstream;
  using std::ios;

  const wchar_t kUserAgent[] = L"Breakpad/1.0 (Windows)";

  // Helper class which closes an internet handle when it goes away
  class AutoInternetHandle {
  public:
    explicit AutoInternetHandle(HINTERNET handle) : handle_(handle) {}
    ~AutoInternetHandle() {
      if (handle_) {
        InternetCloseHandle(handle_);
      }
    }

    HINTERNET get() { return handle_; }

  private:
    HINTERNET handle_;
  };

<<<<<<< HEAD
  wstring UTF8ToWide(const string &utf8) {
=======
  wstring UTF8ToWide(const string& utf8) {
>>>>>>> 78f7ae49
    if (utf8.length() == 0) {
      return wstring();
    }

    // compute the length of the buffer we'll need
    int charcount = MultiByteToWideChar(CP_UTF8, 0, utf8.c_str(), -1, NULL, 0);

    if (charcount == 0) {
      return wstring();
    }

    // convert
    wchar_t* buf = new wchar_t[charcount];
    MultiByteToWideChar(CP_UTF8, 0, utf8.c_str(), -1, buf, charcount);
    wstring result(buf);
    delete[] buf;
    return result;
  }

  string WideToMBCP(const wstring& wide, unsigned int cp) {
    if (wide.length() == 0) {
      return string();
    }

    // compute the length of the buffer we'll need
    int charcount = WideCharToMultiByte(cp, 0, wide.c_str(), -1,
        NULL, 0, NULL, NULL);
    if (charcount == 0) {
      return string();
    }

    // convert
    char *buf = new char[charcount];
    WideCharToMultiByte(cp, 0, wide.c_str(), -1, buf, charcount,
        NULL, NULL);

    string result(buf);
    delete[] buf;
    return result;
  }

<<<<<<< HEAD
  bool GetFileContents(const wstring &filename, vector<char> *contents) {
=======
  bool GetFileContents(const wstring& filename, vector<char>* contents) {
>>>>>>> 78f7ae49
    bool rv = false;
    // The "open" method on pre-MSVC8 ifstream implementations doesn't accept a
    // wchar_t* filename, so use _wfopen directly in that case.  For VC8 and
    // later, _wfopen has been deprecated in favor of _wfopen_s, which does
    // not exist in earlier versions, so let the ifstream open the file itself.
    // GCC doesn't support wide file name and opening on FILE* requires ugly
    // hacks, so fallback to multi byte file.
#ifdef _MSC_VER
    ifstream file;
    file.open(filename.c_str(), ios::binary);
#else // GCC
    ifstream file(WideToMBCP(filename, CP_ACP).c_str(), ios::binary);
#endif  // _MSC_VER >= 1400
    if (file.is_open()) {
      file.seekg(0, ios::end);
      std::streamoff length = file.tellg();
      // Check for loss of data when converting lenght from std::streamoff into
      // std::vector<char>::size_type
      std::vector<char>::size_type vector_size =
        static_cast<std::vector<char>::size_type>(length);
      if (static_cast<std::streamoff>(vector_size) == length) {
        contents->resize(vector_size);
        if (length != 0) {
          file.seekg(0, ios::beg);
          file.read(&((*contents)[0]), length);
        }
        rv = true;
      }
      file.close();
    }
    return rv;
  }

<<<<<<< HEAD
  bool CheckParameters(const map<wstring, wstring> &parameters) {
=======
  bool CheckParameters(const map<wstring, wstring>& parameters) {
>>>>>>> 78f7ae49
    for (map<wstring, wstring>::const_iterator pos = parameters.begin();
          pos != parameters.end(); ++pos) {
      const wstring& str = pos->first;
      if (str.size() == 0) {
        return false;  // disallow empty parameter names
      }
      for (unsigned int i = 0; i < str.size(); ++i) {
        wchar_t c = str[i];
        if (c < 32 || c == '"' || c > 127) {
          return false;
        }
      }
    }
    return true;
  }

  // Converts a UTF16 string to UTF8.
  string WideToUTF8(const wstring& wide) {
    return WideToMBCP(wide, CP_UTF8);
  }

  bool ReadResponse(HINTERNET request, wstring *response) {
    bool has_content_length_header = false;
    wchar_t content_length[32];
    DWORD content_length_size = sizeof(content_length);
    DWORD claimed_size = 0;
    string response_body;

    if (HttpQueryInfo(request, HTTP_QUERY_CONTENT_LENGTH,
        static_cast<LPVOID>(&content_length),
        &content_length_size, 0)) {
      has_content_length_header = true;
      claimed_size = wcstol(content_length, NULL, 10);
      response_body.reserve(claimed_size);
    }

    DWORD bytes_available;
    DWORD total_read = 0;
    BOOL return_code;

    while (((return_code = InternetQueryDataAvailable(request, &bytes_available,
        0, 0)) != 0) && bytes_available > 0) {
      vector<char> response_buffer(bytes_available);
      DWORD size_read;

      return_code = InternetReadFile(request,
          &response_buffer[0],
          bytes_available, &size_read);

      if (return_code && size_read > 0) {
        total_read += size_read;
        response_body.append(&response_buffer[0], size_read);
      }
      else {
        break;
      }
    }

    bool succeeded = return_code && (!has_content_length_header ||
        (total_read == claimed_size));
    if (succeeded && response) {
      *response = UTF8ToWide(response_body);
    }

    return succeeded;
  }

  bool SendRequestInner(
      const wstring& url,
      const wstring& http_method,
      const wstring& content_type_header,
      const string& request_body,
      int* timeout_ms,
      wstring* response_body,
      int* response_code) {
    if (response_code) {
      *response_code = 0;
    }

    // Break up the URL and make sure we can handle it
    wchar_t scheme[16], host[256], path[1024];
    URL_COMPONENTS components;
    memset(&components, 0, sizeof(components));
    components.dwStructSize = sizeof(components);
    components.lpszScheme = scheme;
    components.dwSchemeLength = sizeof(scheme) / sizeof(scheme[0]);
    components.lpszHostName = host;
    components.dwHostNameLength = sizeof(host) / sizeof(host[0]);
    components.lpszUrlPath = path;
    components.dwUrlPathLength = sizeof(path) / sizeof(path[0]);
    if (!InternetCrackUrl(url.c_str(), static_cast<DWORD>(url.size()),
        0, &components)) {
      DWORD err = GetLastError();
      wprintf(L"%d\n", err);
      return false;
    }
    bool secure = false;
    if (wcscmp(scheme, L"https") == 0) {
      secure = true;
    }
    else if (wcscmp(scheme, L"http") != 0) {
      return false;
    }

    AutoInternetHandle internet(InternetOpen(kUserAgent,
        INTERNET_OPEN_TYPE_PRECONFIG,
        NULL,  // proxy name
        NULL,  // proxy bypass
        0));   // flags
    if (!internet.get()) {
      return false;
    }

    AutoInternetHandle connection(InternetConnect(internet.get(),
        host,
        components.nPort,
        NULL,    // user name
        NULL,    // password
        INTERNET_SERVICE_HTTP,
        0,       // flags
        NULL));  // context
    if (!connection.get()) {
      return false;
    }

    DWORD http_open_flags = secure ? INTERNET_FLAG_SECURE : 0;
    http_open_flags |= INTERNET_FLAG_NO_COOKIES;
    AutoInternetHandle request(HttpOpenRequest(connection.get(),
        http_method.c_str(),
        path,
        NULL,    // version
        NULL,    // referer
        NULL,    // agent type
        http_open_flags,
        NULL));  // context
    if (!request.get()) {
      return false;
    }

    if (!content_type_header.empty()) {
      HttpAddRequestHeaders(request.get(),
          content_type_header.c_str(),
          static_cast<DWORD>(-1),
          HTTP_ADDREQ_FLAG_ADD);
    }

    if (timeout_ms) {
      if (!InternetSetOption(request.get(),
          INTERNET_OPTION_SEND_TIMEOUT,
          timeout_ms,
          sizeof(*timeout_ms))) {
        fwprintf(stderr, L"Could not unset send timeout, continuing...\n");
      }

      if (!InternetSetOption(request.get(),
          INTERNET_OPTION_RECEIVE_TIMEOUT,
          timeout_ms,
          sizeof(*timeout_ms))) {
        fwprintf(stderr, L"Could not unset receive timeout, continuing...\n");
      }
    }

    if (!HttpSendRequest(request.get(), NULL, 0,
        const_cast<char*>(request_body.data()),
        static_cast<DWORD>(request_body.size()))) {
      return false;
    }

    // The server indicates a successful upload with HTTP status 200.
    wchar_t http_status[4];
    DWORD http_status_size = sizeof(http_status);
    if (!HttpQueryInfo(request.get(), HTTP_QUERY_STATUS_CODE,
        static_cast<LPVOID>(&http_status), &http_status_size,
        0)) {
      return false;
    }

    int http_response = wcstol(http_status, NULL, 10);
    if (response_code) {
      *response_code = http_response;
    }

    bool result = (http_response == 200);

    if (result) {
      result = ReadResponse(request.get(), response_body);
    }

    return result;
  }

  wstring GenerateMultipartBoundary() {
    // The boundary has 27 '-' characters followed by 16 hex digits
    static const wchar_t kBoundaryPrefix[] = L"---------------------------";
    static const int kBoundaryLength = 27 + 16 + 1;

    // Generate some random numbers to fill out the boundary
    int r0 = rand();
    int r1 = rand();

    wchar_t temp[kBoundaryLength];
    swprintf(temp, kBoundaryLength, L"%s%08X%08X", kBoundaryPrefix, r0, r1);

    // remove when VC++7.1 is no longer supported
    temp[kBoundaryLength - 1] = L'\0';

    return wstring(temp);
  }

  wstring GenerateMultipartPostRequestHeader(const wstring& boundary) {
    wstring header = L"Content-Type: multipart/form-data; boundary=";
    header += boundary;
    return header;
  }

  bool AppendFileToRequestBody(
      const wstring& file_part_name,
      const wstring& filename,
      string* request_body) {
    string file_part_name_utf8 = WideToUTF8(file_part_name);
    if (file_part_name_utf8.empty()) {
      return false;
    }

    string filename_utf8 = WideToUTF8(filename);
    if (filename_utf8.empty()) {
      return false;
    }

    request_body->append("Content-Disposition: form-data; "
        "name=\"" + file_part_name_utf8 + "\"; "
        "filename=\"" + filename_utf8 + "\"\r\n");
    request_body->append("Content-Type: application/octet-stream\r\n");
    request_body->append("\r\n");

    vector<char> contents;
    if (!GetFileContents(filename, &contents)) {
      return false;
    }

    if (!contents.empty()) {
      request_body->append(&(contents[0]), contents.size());
    }
    request_body->append("\r\n");

    return true;
  }

  bool GenerateRequestBody(const map<wstring, wstring>& parameters,
      const map<wstring, wstring>& files,
      const wstring& boundary,
      string *request_body) {
    string boundary_str = WideToUTF8(boundary);
    if (boundary_str.empty()) {
      return false;
    }

    request_body->clear();

    // Append each of the parameter pairs as a form-data part
    for (map<wstring, wstring>::const_iterator pos = parameters.begin();
        pos != parameters.end(); ++pos) {
      request_body->append("--" + boundary_str + "\r\n");
      request_body->append("Content-Disposition: form-data; name=\"" +
          WideToUTF8(pos->first) + "\"\r\n\r\n" +
          WideToUTF8(pos->second) + "\r\n");
    }

    // Now append each upload file as a binary (octet-stream) part
    for (map<wstring, wstring>::const_iterator pos = files.begin();
        pos != files.end(); ++pos) {
      request_body->append("--" + boundary_str + "\r\n");

      if (!AppendFileToRequestBody(pos->first, pos->second, request_body)) {
        return false;
      }
    }
    request_body->append("--" + boundary_str + "--\r\n");
    return true;
  }
}

namespace google_breakpad {
  bool HTTPUpload::SendPutRequest(
      const wstring& url,
      const wstring& path,
      int* timeout_ms,
      wstring* response_body,
      int* response_code) {
    string request_body;
    if (!AppendFileToRequestBody(L"symbol_file", path, &request_body)) {
      return false;
    }

    return SendRequestInner(
        url,
        L"PUT",
        L"",
        request_body,
        timeout_ms,
        response_body,
        response_code);
  }

  bool HTTPUpload::SendGetRequest(
      const wstring& url,
      int* timeout_ms,
      wstring* response_body,
      int* response_code) {
    return SendRequestInner(
        url,
        L"GET",
        L"",
        "",
        timeout_ms,
        response_body,
        response_code);
  }

  bool HTTPUpload::SendMultipartPostRequest(
      const wstring& url,
      const map<wstring, wstring>& parameters,
      const map<wstring, wstring>& files,
      int* timeout_ms,
      wstring* response_body,
      int* response_code) {
    // TODO(bryner): support non-ASCII parameter names
    if (!CheckParameters(parameters)) {
      return false;
    }

    wstring boundary = GenerateMultipartBoundary();
    wstring content_type_header = GenerateMultipartPostRequestHeader(boundary);

    string request_body;
    if (!GenerateRequestBody(parameters, files, boundary, &request_body)) {
      return false;
    }

    return SendRequestInner(
        url,
        L"POST",
        content_type_header,
        request_body,
        timeout_ms,
        response_body,
        response_code);
  }

  bool HTTPUpload::SendSimplePostRequest(
      const wstring& url,
      const wstring& body,
      const wstring& content_type,
      int *timeout_ms,
      wstring *response_body,
      int *response_code) {
    return SendRequestInner(
        url,
        L"POST",
        content_type,
        WideToUTF8(body),
        timeout_ms,
        response_body,
        response_code);
  }
}  // namespace google_breakpad<|MERGE_RESOLUTION|>--- conflicted
+++ resolved
@@ -65,11 +65,7 @@
     HINTERNET handle_;
   };
 
-<<<<<<< HEAD
-  wstring UTF8ToWide(const string &utf8) {
-=======
   wstring UTF8ToWide(const string& utf8) {
->>>>>>> 78f7ae49
     if (utf8.length() == 0) {
       return wstring();
     }
@@ -111,11 +107,7 @@
     return result;
   }
 
-<<<<<<< HEAD
-  bool GetFileContents(const wstring &filename, vector<char> *contents) {
-=======
   bool GetFileContents(const wstring& filename, vector<char>* contents) {
->>>>>>> 78f7ae49
     bool rv = false;
     // The "open" method on pre-MSVC8 ifstream implementations doesn't accept a
     // wchar_t* filename, so use _wfopen directly in that case.  For VC8 and
@@ -149,11 +141,7 @@
     return rv;
   }
 
-<<<<<<< HEAD
-  bool CheckParameters(const map<wstring, wstring> &parameters) {
-=======
   bool CheckParameters(const map<wstring, wstring>& parameters) {
->>>>>>> 78f7ae49
     for (map<wstring, wstring>::const_iterator pos = parameters.begin();
           pos != parameters.end(); ++pos) {
       const wstring& str = pos->first;
