--- conflicted
+++ resolved
@@ -30,8 +30,8 @@
 #include "common/linux/http_upload.h"
 
 #include <assert.h>
-#include <curl/curl.h>
-#include <curl/easy.h>
+#include <dlfcn.h>
+#include "third_party/curl/curl.h"
 
 namespace {
 
@@ -69,9 +69,6 @@
   if (!CheckParameters(parameters))
     return false;
 
-<<<<<<< HEAD
-  CURL *curl = curl_easy_init();
-=======
   // We may have been linked statically; if curl_easy_init is in the
   // current binary, no need to search for a dynamic version.
   void* curl_lib = dlopen(NULL, RTLD_NOW);
@@ -105,20 +102,19 @@
   CURL* (*curl_easy_init)(void);
   *(void**) (&curl_easy_init) = dlsym(curl_lib, "curl_easy_init");
   CURL* curl = (*curl_easy_init)();
->>>>>>> 78f7ae49
   if (error_description != NULL)
     *error_description = "No Error";
 
+  if (!curl) {
+    dlclose(curl_lib);
+    return false;
+  }
+
   CURLcode err_code = CURLE_OK;
-<<<<<<< HEAD
-  curl_easy_setopt(curl, CURLOPT_URL, url.c_str());
-  curl_easy_setopt(curl, CURLOPT_USERAGENT, kUserAgent);
-=======
   CURLcode (*curl_easy_setopt)(CURL*, CURLoption, ...);
   *(void**) (&curl_easy_setopt) = dlsym(curl_lib, "curl_easy_setopt");
   (*curl_easy_setopt)(curl, CURLOPT_URL, url.c_str());
   (*curl_easy_setopt)(curl, CURLOPT_USERAGENT, kUserAgent);
->>>>>>> 78f7ae49
   // Support multithread by disabling timeout handling, would get SIGSEGV with
   // Curl_resolv_timeout in stack trace otherwise.
   // See https://curl.haxx.se/libcurl/c/threadsafe.html
@@ -135,40 +131,28 @@
   struct curl_httppost* formpost = NULL;
   struct curl_httppost* lastptr = NULL;
   // Add form data.
-<<<<<<< HEAD
-=======
   CURLFORMcode (*curl_formadd)(struct curl_httppost**, struct curl_httppost**, ...);
   *(void**) (&curl_formadd) = dlsym(curl_lib, "curl_formadd");
->>>>>>> 78f7ae49
   map<string, string>::const_iterator iter = parameters.begin();
   for (; iter != parameters.end(); ++iter)
-    curl_formadd(&formpost, &lastptr,
+    (*curl_formadd)(&formpost, &lastptr,
                  CURLFORM_COPYNAME, iter->first.c_str(),
                  CURLFORM_COPYCONTENTS, iter->second.c_str(),
                  CURLFORM_END);
 
   // Add form files.
   for (iter = files.begin(); iter != files.end(); ++iter) {
-    curl_formadd(&formpost, &lastptr,
+    (*curl_formadd)(&formpost, &lastptr,
                  CURLFORM_COPYNAME, iter->first.c_str(),
                  CURLFORM_FILE, iter->second.c_str(),
                  CURLFORM_END);
   }
 
-  curl_easy_setopt(curl, CURLOPT_HTTPPOST, formpost);
+  (*curl_easy_setopt)(curl, CURLOPT_HTTPPOST, formpost);
 
   // Disable 100-continue header.
   struct curl_slist* headerlist = NULL;
   char buf[] = "Expect:";
-<<<<<<< HEAD
-  headerlist = curl_slist_append(headerlist, buf);
-  curl_easy_setopt(curl, CURLOPT_HTTPHEADER, headerlist);
-
-  if (response_body != NULL) {
-    curl_easy_setopt(curl, CURLOPT_WRITEFUNCTION, WriteCallback);
-    curl_easy_setopt(curl, CURLOPT_WRITEDATA,
-                     reinterpret_cast<void *>(response_body));
-=======
   struct curl_slist* (*curl_slist_append)(struct curl_slist*, const char*);
   *(void**) (&curl_slist_append) = dlsym(curl_lib, "curl_slist_append");
   headerlist = (*curl_slist_append)(headerlist, buf);
@@ -178,17 +162,11 @@
     (*curl_easy_setopt)(curl, CURLOPT_WRITEFUNCTION, WriteCallback);
     (*curl_easy_setopt)(curl, CURLOPT_WRITEDATA,
                      reinterpret_cast<void*>(response_body));
->>>>>>> 78f7ae49
   }
 
   // Fail if 400+ is returned from the web server.
-  curl_easy_setopt(curl, CURLOPT_FAILONERROR, 1);
-
-<<<<<<< HEAD
-  err_code = curl_easy_perform(curl);
-  if (response_code != NULL) {
-    curl_easy_getinfo(curl, CURLINFO_RESPONSE_CODE, response_code);
-=======
+  (*curl_easy_setopt)(curl, CURLOPT_FAILONERROR, 1);
+
   CURLcode (*curl_easy_perform)(CURL*);
   *(void**) (&curl_easy_perform) = dlsym(curl_lib, "curl_easy_perform");
   err_code = (*curl_easy_perform)(curl);
@@ -196,25 +174,18 @@
     CURLcode (*curl_easy_getinfo)(CURL*, CURLINFO, ...);
     *(void**) (&curl_easy_getinfo) = dlsym(curl_lib, "curl_easy_getinfo");
     (*curl_easy_getinfo)(curl, CURLINFO_RESPONSE_CODE, response_code);
->>>>>>> 78f7ae49
-  }
+  }
+  const char* (*curl_easy_strerror)(CURLcode);
+  *(void**) (&curl_easy_strerror) = dlsym(curl_lib, "curl_easy_strerror");
 #ifndef NDEBUG
   if (err_code != CURLE_OK)
     fprintf(stderr, "Failed to send http request to %s, error: %s\n",
             url.c_str(),
-            curl_easy_strerror(err_code));
+            (*curl_easy_strerror)(err_code));
 #endif
   if (error_description != NULL)
-    *error_description = curl_easy_strerror(err_code);
-
-<<<<<<< HEAD
-  curl_easy_cleanup(curl);
-  if (formpost != NULL) {
-    curl_formfree(formpost);
-  }
-  if (headerlist != NULL) {
-    curl_slist_free_all(headerlist);
-=======
+    *error_description = (*curl_easy_strerror)(err_code);
+
   void (*curl_easy_cleanup)(CURL*);
   *(void**) (&curl_easy_cleanup) = dlsym(curl_lib, "curl_easy_cleanup");
   (*curl_easy_cleanup)(curl);
@@ -227,10 +198,16 @@
     void (*curl_slist_free_all)(struct curl_slist*);
     *(void**) (&curl_slist_free_all) = dlsym(curl_lib, "curl_slist_free_all");
     (*curl_slist_free_all)(headerlist);
->>>>>>> 78f7ae49
-  }
-
+  }
+  dlclose(curl_lib);
   return err_code == CURLE_OK;
+}
+
+// static
+bool HTTPUpload::CheckCurlLib(void* curl_lib) {
+  return curl_lib &&
+      dlsym(curl_lib, "curl_easy_init") &&
+      dlsym(curl_lib, "curl_easy_setopt");
 }
 
 // static
