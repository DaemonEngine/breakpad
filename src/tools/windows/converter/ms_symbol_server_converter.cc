--- conflicted
+++ resolved
@@ -478,11 +478,7 @@
 
 // static
 BOOL CALLBACK MSSymbolServerConverter::SymFindFileInPathCallback(
-<<<<<<< HEAD
-    PCSTR filename, PVOID context) {
-=======
     const char* filename, void* context) {
->>>>>>> 78f7ae49
   // FALSE ends the search, indicating that the located symbol file is
   // satisfactory.
   return FALSE;
